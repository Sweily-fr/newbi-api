--- conflicted
+++ resolved
@@ -45,14 +45,6 @@
     this.profileBucketName = process.env.AWS_S3_BUCKET_NAME_IMG_PROFILE;
     this.profilePublicUrl = process.env.AWS_S3_API_URL_PROFILE || "https://pub-012a0ee1541743df9b78b220e9efac5e.r2.dev";
     
-<<<<<<< HEAD
-    console.log('🔧 CloudflareService - Variables profil:');
-    console.log('   AWS_S3_BUCKET_NAME_IMG_PROFILE:', process.env.AWS_S3_BUCKET_NAME_IMG_PROFILE);
-    console.log('   AWS_S3_API_URL_PROFILE:', process.env.AWS_S3_API_URL_PROFILE);
-    console.log('   this.profilePublicUrl après init:', this.profilePublicUrl);
-
-=======
->>>>>>> 5b2a48e1
     if (!this.bucketName) {
       throw new Error('Configuration manquante: IMAGE_BUCKET_NAME');
     }
@@ -90,7 +82,6 @@
       let key;
       
       switch (imageType) {
-<<<<<<< HEAD
         case 'ocr': {
           // Pour les reçus OCR, organiser par organisation (ID organisation uniquement)
           if (!organizationId) {
@@ -110,12 +101,20 @@
           // Pour les documents généraux
           key = `documents/${userId}/${uniqueId}${fileExtension}`;
           break;
-=======
+        }
+        case 'profile': {
+          // Pour les images de profil - sans préfixe signatures/
+          key = `${userId}/image/${uniqueId}${fileExtension}`;
+          break;
+        }
+        default: {
+          // Pour les signatures et autres (comportement par défaut)
+          key = `signatures/${userId}/${imageType}/${uniqueId}${fileExtension}`;
+          break;
       case 'imgProfil': {
         // Structure : idUser/idSignature/ImgProfil/fichier
         if (!signatureId) {
           throw new Error('Signature ID requis pour les images de profil de signature');
->>>>>>> 5b2a48e1
         }
         key = `${userId}/${signatureId}/ImgProfil/${uniqueId}${fileExtension}`;
         break;
@@ -163,13 +162,7 @@
         targetPublicUrl = this.ocrPublicUrl || this.publicUrl;
       } else if (imageType === 'profile') {
         targetBucket = this.profileBucketName || this.bucketName;
-<<<<<<< HEAD
-        targetPublicUrl = this.profilePublicUrl || "https://pub-012a0ee1541743df9b78b220e9efac5e.r2.dev";
-        console.log('🪣 CloudflareService - Utilisation bucket profil:', targetBucket);
-        console.log('🌐 CloudflareService - URL publique profil:', targetPublicUrl);
-=======
         targetPublicUrl = this.profilePublicUrl || this.publicUrl;
->>>>>>> 5b2a48e1
       } else {
         targetBucket = this.bucketName;
         targetPublicUrl = this.publicUrl;
@@ -321,7 +314,6 @@
   async getImageUrl(key, expiresIn = 86400) {
     if (!key) return null;
 
-<<<<<<< HEAD
     console.log('🔍 CloudflareService - getImageUrl appelée avec key:', key);
 
     // Déterminer l'URL publique appropriée selon le type d'image
@@ -359,7 +351,6 @@
       const finalUrl = `${targetPublicUrl}/${key}`;
       console.log('🌐 CloudflareService - URL finale générée:', finalUrl);
       return finalUrl;
-=======
     // Déterminer l'URL publique selon le type de clé
     let publicUrl = process.env.AWS_R2_PUBLIC_URL;
     if (key.includes('/ImgProfil/') || key.includes('/logoReseau/')) {
@@ -369,7 +360,6 @@
     if (publicUrl && publicUrl !== 'your_r2_public_url') {
       // Si URL publique configurée, utiliser l'URL publique directe
       return `${publicUrl}/${key}`;
->>>>>>> 5b2a48e1
     } else {
       // Sinon, générer une URL signée temporaire avec le bon bucket
       console.log('🔐 CloudflareService - Fallback sur URL signée');
@@ -409,12 +399,6 @@
    */
   async getSignedUrlForBucket(key, bucketName, expiresIn = 3600) {
     try {
-<<<<<<< HEAD
-      console.log(`🔐 CloudflareService - Génération URL signée pour bucket: ${bucketName}, key: ${key}`);
-      
-      const command = new GetObjectCommand({
-        Bucket: bucketName,
-=======
       // Déterminer le bucket selon le type de clé
       let targetBucket = this.bucketName;
       if (key.includes('/ImgProfil/') || key.includes('/logoReseau/')) {
@@ -423,7 +407,6 @@
       
       const command = new GetObjectCommand({
         Bucket: targetBucket,
->>>>>>> 5b2a48e1
         Key: key,
       });
 
