--- conflicted
+++ resolved
@@ -2,7 +2,7 @@
 import userResolvers from "./user.js";
 import invoiceResolvers from "./invoice.js";
 import quoteResolvers from "./quote.js";
-import creditNoteResolvers from './creditNote.js';
+import creditNoteResolvers from "./creditNote.js";
 import clientResolvers from "./client.js";
 import productResolvers from "./product.js";
 import contactResolvers from "./contact.js";
@@ -24,11 +24,8 @@
 import bankingResolvers from "./banking.js";
 import referralResolvers from "./referral.js";
 import trialResolvers from "./trialResolvers.js";
-<<<<<<< HEAD
 import communitySuggestionResolvers from "./communitySuggestion.js";
-=======
 import blogResolvers from "./blog.js";
->>>>>>> 3a4b1f14
 
 const resolvers = mergeResolvers([
   userResolvers,
@@ -56,11 +53,8 @@
   bankingResolvers,
   referralResolvers,
   trialResolvers,
-<<<<<<< HEAD
   communitySuggestionResolvers,
-=======
   blogResolvers,
->>>>>>> 3a4b1f14
 ]);
 
 export default resolvers;