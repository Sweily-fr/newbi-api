import InvoiceReminderSettings from "../models/InvoiceReminderSettings.js";
import { AuthenticationError, UserInputError } from "apollo-server-express";
import { requireRead, requireWrite } from "../middlewares/rbac.js";

const invoiceReminderSettingsResolvers = {
  Query: {
    /**
     * Récupérer les paramètres de relance pour le workspace actuel
     */
<<<<<<< HEAD
    getInvoiceReminderSettings: requireRead("invoices")(
      async (_, __, context) => {
        const { user, workspaceId, organization } = context;

        console.log("🔔 [InvoiceReminderSettings] Context:", {
          hasUser: !!user,
          workspaceId,
          organizationId: organization?.id,
          activeOrgId: user?.activeOrganizationId,
          contextKeys: Object.keys(context),
        });

        if (!user) {
          throw new AuthenticationError("Non authentifié");
        }

        // Utiliser organization.id si workspaceId n'est pas disponible
        const actualWorkspaceId =
          workspaceId || organization?.id || user?.activeOrganizationId;

        console.log(
          "🔔 [InvoiceReminderSettings] actualWorkspaceId:",
          actualWorkspaceId
        );

        if (!actualWorkspaceId) {
          throw new UserInputError("Workspace ID requis");
        }

        let settings = await InvoiceReminderSettings.findOne({
          workspaceId: actualWorkspaceId,
        });

        // Si aucun paramètre n'existe, retourner des valeurs par défaut
        if (!settings) {
          return {
            workspaceId: actualWorkspaceId,
            enabled: false,
            firstReminderDays: 7,
            secondReminderDays: 14,
            useCustomSender: false,
            customSenderEmail: "",
            emailSubject: "Rappel de paiement - Facture {invoiceNumber}",
            emailBody: `Bonjour {clientName},
=======
    getInvoiceReminderSettings: requireRead('invoices')(async (_, __, context) => {
      const { user, workspaceId, organization } = context;
      
      console.log('🔔 [InvoiceReminderSettings] Context:', { 
        hasUser: !!user, 
        workspaceId, 
        organizationId: organization?.id,
        activeOrgId: user?.activeOrganizationId,
        contextKeys: Object.keys(context)
      });
      
      if (!user) {
        throw new AuthenticationError('Non authentifié');
      }

      // Utiliser organization.id si workspaceId n'est pas disponible
      const actualWorkspaceId = workspaceId || organization?.id || user?.activeOrganizationId;
      
      console.log('🔔 [InvoiceReminderSettings] actualWorkspaceId:', actualWorkspaceId);
      
      if (!actualWorkspaceId) {
        throw new UserInputError('Workspace ID requis');
      }

      let settings = await InvoiceReminderSettings.findOne({ workspaceId: actualWorkspaceId });

      // Si aucun paramètre n'existe, retourner des valeurs par défaut
      if (!settings) {
        return {
          id: `default-${actualWorkspaceId}`,
          workspaceId: actualWorkspaceId,
          enabled: false,
          firstReminderDays: 7,
          secondReminderDays: 14,
          reminderHour: 9,
          useCustomSender: false,
          customSenderEmail: '',
          fromEmail: '',
          fromName: '',
          replyTo: '',
          excludedClientIds: [],
          emailSubject: 'Rappel de paiement - Facture {invoiceNumber}',
          emailBody: `Bonjour {clientName},
>>>>>>> 7b267cd7

Nous vous rappelons que la facture {invoiceNumber} d'un montant de {totalAmount} est arrivée à échéance le {dueDate}.

Nous vous remercions de bien vouloir procéder au règlement dans les plus brefs délais.

Cordialement,
{companyName}`,
<<<<<<< HEAD
          };
        }
=======
          createdAt: new Date().toISOString(),
          updatedAt: new Date().toISOString(),
        };
      }
>>>>>>> 7b267cd7

        return settings;
      }
    ),
  },

  Mutation: {
    /**
     * Mettre à jour les paramètres de relance
     */
    updateInvoiceReminderSettings: requireWrite("invoices")(
      async (_, { input }, context) => {
        const { user, workspaceId, organization } = context;

        if (!user) {
          throw new AuthenticationError("Non authentifié");
        }

        // Utiliser organization.id si workspaceId n'est pas disponible
        const actualWorkspaceId =
          workspaceId || organization?.id || user?.activeOrganizationId;

        if (!actualWorkspaceId) {
          throw new UserInputError("Workspace ID requis");
        }

        // Validation des données
        if (input.firstReminderDays && input.firstReminderDays < 1) {
          throw new UserInputError(
            "Le délai de première relance doit être au moins 1 jour"
          );
        }

        if (input.secondReminderDays && input.secondReminderDays < 1) {
          throw new UserInputError(
            "Le délai de deuxième relance doit être au moins 1 jour"
          );
        }

        if (
          input.firstReminderDays &&
          input.secondReminderDays &&
          input.secondReminderDays <= input.firstReminderDays
        ) {
          throw new UserInputError(
            "Le délai de deuxième relance doit être supérieur au délai de première relance"
          );
        }

        if (input.useCustomSender && !input.customSenderEmail) {
          throw new UserInputError(
            "Email personnalisé requis si useCustomSender est activé"
          );
        }

        // Mettre à jour ou créer les paramètres
        const settings = await InvoiceReminderSettings.findOneAndUpdate(
          { workspaceId: actualWorkspaceId },
          { ...input, workspaceId: actualWorkspaceId },
          { new: true, upsert: true, runValidators: true }
        );

        return settings;
      }
    ),
  },
};

export default invoiceReminderSettingsResolvers;<|MERGE_RESOLUTION|>--- conflicted
+++ resolved
@@ -7,7 +7,6 @@
     /**
      * Récupérer les paramètres de relance pour le workspace actuel
      */
-<<<<<<< HEAD
     getInvoiceReminderSettings: requireRead("invoices")(
       async (_, __, context) => {
         const { user, workspaceId, organization } = context;
@@ -24,79 +23,23 @@
           throw new AuthenticationError("Non authentifié");
         }
 
-        // Utiliser organization.id si workspaceId n'est pas disponible
-        const actualWorkspaceId =
-          workspaceId || organization?.id || user?.activeOrganizationId;
-
-        console.log(
-          "🔔 [InvoiceReminderSettings] actualWorkspaceId:",
-          actualWorkspaceId
-        );
-
-        if (!actualWorkspaceId) {
-          throw new UserInputError("Workspace ID requis");
-        }
-
-        let settings = await InvoiceReminderSettings.findOne({
-          workspaceId: actualWorkspaceId,
-        });
-
         // Si aucun paramètre n'existe, retourner des valeurs par défaut
         if (!settings) {
           return {
+            id: `default-${actualWorkspaceId}`,
             workspaceId: actualWorkspaceId,
             enabled: false,
             firstReminderDays: 7,
             secondReminderDays: 14,
+            reminderHour: 9,
             useCustomSender: false,
             customSenderEmail: "",
+            fromEmail: "",
+            fromName: "",
+            replyTo: "",
+            excludedClientIds: [],
             emailSubject: "Rappel de paiement - Facture {invoiceNumber}",
             emailBody: `Bonjour {clientName},
-=======
-    getInvoiceReminderSettings: requireRead('invoices')(async (_, __, context) => {
-      const { user, workspaceId, organization } = context;
-      
-      console.log('🔔 [InvoiceReminderSettings] Context:', { 
-        hasUser: !!user, 
-        workspaceId, 
-        organizationId: organization?.id,
-        activeOrgId: user?.activeOrganizationId,
-        contextKeys: Object.keys(context)
-      });
-      
-      if (!user) {
-        throw new AuthenticationError('Non authentifié');
-      }
-
-      // Utiliser organization.id si workspaceId n'est pas disponible
-      const actualWorkspaceId = workspaceId || organization?.id || user?.activeOrganizationId;
-      
-      console.log('🔔 [InvoiceReminderSettings] actualWorkspaceId:', actualWorkspaceId);
-      
-      if (!actualWorkspaceId) {
-        throw new UserInputError('Workspace ID requis');
-      }
-
-      let settings = await InvoiceReminderSettings.findOne({ workspaceId: actualWorkspaceId });
-
-      // Si aucun paramètre n'existe, retourner des valeurs par défaut
-      if (!settings) {
-        return {
-          id: `default-${actualWorkspaceId}`,
-          workspaceId: actualWorkspaceId,
-          enabled: false,
-          firstReminderDays: 7,
-          secondReminderDays: 14,
-          reminderHour: 9,
-          useCustomSender: false,
-          customSenderEmail: '',
-          fromEmail: '',
-          fromName: '',
-          replyTo: '',
-          excludedClientIds: [],
-          emailSubject: 'Rappel de paiement - Facture {invoiceNumber}',
-          emailBody: `Bonjour {clientName},
->>>>>>> 7b267cd7
 
 Nous vous rappelons que la facture {invoiceNumber} d'un montant de {totalAmount} est arrivée à échéance le {dueDate}.
 
@@ -104,15 +47,10 @@
 
 Cordialement,
 {companyName}`,
-<<<<<<< HEAD
+            createdAt: new Date().toISOString(),
+            updatedAt: new Date().toISOString(),
           };
         }
-=======
-          createdAt: new Date().toISOString(),
-          updatedAt: new Date().toISOString(),
-        };
-      }
->>>>>>> 7b267cd7
 
         return settings;
       }
