--- conflicted
+++ resolved
@@ -1,373 +1,383 @@
-import mongoose from 'mongoose';
+import mongoose from "mongoose";
 
 /**
  * Schéma principal de la signature email - Version 2025
  * Compatible avec la nouvelle interface de configuration
  */
-const emailSignatureSchema = new mongoose.Schema({
-  // Informations de base
-  signatureName: {
-    type: String,
-    required: true,
-    trim: true,
-    default: 'Ma signature professionnelle'
+const emailSignatureSchema = new mongoose.Schema(
+  {
+    // Informations de base
+    signatureName: {
+      type: String,
+      required: true,
+      trim: true,
+      default: "Ma signature professionnelle",
+    },
+    isDefault: {
+      type: Boolean,
+      default: false,
+    },
+
+    // Informations personnelles
+    firstName: {
+      type: String,
+      required: false,
+      trim: true,
+      maxlength: [50, "Le prénom ne peut pas dépasser 50 caractères"],
+    },
+    lastName: {
+      type: String,
+      required: false,
+      trim: true,
+      maxlength: [50, "Le nom ne peut pas dépasser 50 caractères"],
+    },
+    position: {
+      type: String,
+      required: false,
+      trim: true,
+      maxlength: [100, "Le poste ne peut pas dépasser 100 caractères"],
+    },
+
+    // Informations de contact
+    email: {
+      type: String,
+      required: false,
+      trim: true,
+      lowercase: true,
+      match: [/^[^\s@]+@[^\s@]+\.[^\s@]+$/, "Format d'email invalide"],
+    },
+    phone: {
+      type: String,
+      trim: true,
+    },
+    mobile: {
+      type: String,
+      trim: true,
+    },
+    website: {
+      type: String,
+      trim: true,
+    },
+    address: {
+      type: String,
+      trim: true,
+    },
+    companyName: {
+      type: String,
+      trim: true,
+    },
+
+    // Options d'affichage des icônes
+    showPhoneIcon: {
+      type: Boolean,
+      default: true,
+    },
+    showMobileIcon: {
+      type: Boolean,
+      default: true,
+    },
+    showEmailIcon: {
+      type: Boolean,
+      default: true,
+    },
+    showAddressIcon: {
+      type: Boolean,
+      default: true,
+    },
+    showWebsiteIcon: {
+      type: Boolean,
+      default: true,
+    },
+
+    // Couleurs des différents éléments
+    primaryColor: {
+      type: String,
+      default: "#2563eb",
+      match: [
+        /^#([A-Fa-f0-9]{6}|[A-Fa-f0-9]{3})$/,
+        "Veuillez fournir une couleur hexadécimale valide",
+      ],
+    },
+    colors: {
+      name: {
+        type: String,
+        default: "#2563eb",
+        match: [/^#([A-Fa-f0-9]{6}|[A-Fa-f0-9]{3})$/, "Couleur nom invalide"],
+      },
+      position: {
+        type: String,
+        default: "#666666",
+        match: [/^#([A-Fa-f0-9]{6}|[A-Fa-f0-9]{3})$/, "Couleur poste invalide"],
+      },
+      company: {
+        type: String,
+        default: "#2563eb",
+        match: [
+          /^#([A-Fa-f0-9]{6}|[A-Fa-f0-9]{3})$/,
+          "Couleur entreprise invalide",
+        ],
+      },
+      contact: {
+        type: String,
+        default: "#666666",
+        match: [
+          /^#([A-Fa-f0-9]{6}|[A-Fa-f0-9]{3})$/,
+          "Couleur contact invalide",
+        ],
+      },
+      separatorVertical: {
+        type: String,
+        default: "#e0e0e0",
+        match: [
+          /^#([A-Fa-f0-9]{6}|[A-Fa-f0-9]{3})$/,
+          "Couleur séparateur vertical invalide",
+        ],
+      },
+      separatorHorizontal: {
+        type: String,
+        default: "#e0e0e0",
+        match: [
+          /^#([A-Fa-f0-9]{6}|[A-Fa-f0-9]{3})$/,
+          "Couleur séparateur horizontal invalide",
+        ],
+      },
+    },
+
+    // Espacement entre prénom et nom (en pixels)
+    nameSpacing: {
+      type: Number,
+      default: 4,
+      min: [0, "L'espacement ne peut pas être négatif"],
+      max: [20, "L'espacement maximum est de 20px"],
+    },
+    workspaceId: {
+      type: mongoose.Schema.Types.ObjectId,
+      ref: "Organization",
+      required: true,
+      index: true,
+    },
+    // Alignement du nom et prénom (left, center, right)
+    nameAlignment: {
+      type: String,
+      enum: ["left", "center", "right"],
+      default: "left",
+    },
+
+    // Layout de la signature (vertical ou horizontal)
+    layout: {
+      type: String,
+      enum: ["horizontal", "vertical"],
+      default: "horizontal",
+    },
+
+    // Largeurs des colonnes (en pourcentage)
+    columnWidths: {
+      photo: {
+        type: Number,
+        default: 25,
+        min: [10, "Largeur minimale de 10%"],
+        max: [90, "Largeur maximale de 90%"],
+      },
+      content: {
+        type: Number,
+        default: 75,
+        min: [10, "Largeur minimale de 10%"],
+        max: [90, "Largeur maximale de 90%"],
+      },
+    },
+
+    // Images Cloudflare
+    photo: {
+      type: String,
+      trim: true,
+    },
+    photoKey: {
+      type: String,
+      trim: true,
+    },
+    logo: {
+      type: String,
+      trim: true,
+    },
+    logoKey: {
+      type: String,
+      trim: true,
+    },
+
+    // Taille de l'image de profil (en pixels)
+    imageSize: {
+      type: Number,
+      default: 80,
+      min: [40, "Taille minimale de 40px"],
+      max: [200, "Taille maximale de 200px"],
+    },
+
+    // Forme de l'image de profil (round ou square)
+    imageShape: {
+      type: String,
+      enum: ["round", "square"],
+      default: "round",
+    },
+
+    // Épaisseur des séparateurs (en pixels)
+    separatorVerticalWidth: {
+      type: Number,
+      default: 1,
+      min: [0, "Épaisseur minimale de 0px"],
+      max: [10, "Épaisseur maximale de 10px"],
+    },
+    separatorHorizontalWidth: {
+      type: Number,
+      default: 1,
+      min: [0, "Épaisseur minimale de 0px"],
+      max: [10, "Épaisseur maximale de 10px"],
+    },
+
+    // Taille du logo entreprise (en pixels)
+    logoSize: {
+      type: Number,
+      default: 60,
+      min: [20, "Taille minimale de 20px"],
+      max: [150, "Taille maximale de 150px"],
+    },
+
+    // Espacements entre les éléments (en pixels)
+    spacings: {
+      global: {
+        type: Number,
+        default: 8,
+        min: [0, "Espacement minimum de 0px"],
+        max: [50, "Espacement maximum de 50px"],
+      },
+      photoBottom: {
+        type: Number,
+        default: 12,
+        min: [0, "Espacement minimum de 0px"],
+        max: [50, "Espacement maximum de 50px"],
+      },
+      logoBottom: {
+        type: Number,
+        default: 12,
+        min: [0, "Espacement minimum de 0px"],
+        max: [50, "Espacement maximum de 50px"],
+      },
+      nameBottom: {
+        type: Number,
+        default: 8,
+        min: [0, "Espacement minimum de 0px"],
+        max: [50, "Espacement maximum de 50px"],
+      },
+      positionBottom: {
+        type: Number,
+        default: 8,
+        min: [0, "Espacement minimum de 0px"],
+        max: [50, "Espacement maximum de 50px"],
+      },
+      companyBottom: {
+        type: Number,
+        default: 12,
+        min: [0, "Espacement minimum de 0px"],
+        max: [50, "Espacement maximum de 50px"],
+      },
+      contactBottom: {
+        type: Number,
+        default: 6,
+        min: [0, "Espacement minimum de 0px"],
+        max: [50, "Espacement maximum de 50px"],
+      },
+      phoneToMobile: {
+        type: Number,
+        default: 4,
+        min: [0, "Espacement minimum de 0px"],
+        max: [50, "Espacement maximum de 50px"],
+      },
+      mobileToEmail: {
+        type: Number,
+        default: 4,
+        min: [0, "Espacement minimum de 0px"],
+        max: [50, "Espacement maximum de 50px"],
+      },
+      emailToWebsite: {
+        type: Number,
+        default: 4,
+        min: [0, "Espacement minimum de 0px"],
+        max: [50, "Espacement maximum de 50px"],
+      },
+      websiteToAddress: {
+        type: Number,
+        default: 4,
+        min: [0, "Espacement minimum de 0px"],
+        max: [50, "Espacement maximum de 50px"],
+      },
+      separatorTop: {
+        type: Number,
+        default: 12,
+        min: [0, "Espacement minimum de 0px"],
+        max: [50, "Espacement maximum de 50px"],
+      },
+      separatorBottom: {
+        type: Number,
+        default: 12,
+        min: [0, "Espacement minimum de 0px"],
+        max: [50, "Espacement maximum de 50px"],
+      },
+    },
+
+    // Typographie générale
+    fontFamily: {
+      type: String,
+      default: "Arial, sans-serif",
+    },
+    fontSize: {
+      name: {
+        type: Number,
+        default: 16,
+        min: [8, "Taille minimale de 8px"],
+        max: [32, "Taille maximale de 32px"],
+      },
+      position: {
+        type: Number,
+        default: 14,
+        min: [8, "Taille minimale de 8px"],
+        max: [32, "Taille maximale de 32px"],
+      },
+      contact: {
+        type: Number,
+        default: 12,
+        min: [8, "Taille minimale de 8px"],
+        max: [32, "Taille maximale de 32px"],
+      },
+    },
+
+    // Utilisateur propriétaire
+    createdBy: {
+      type: mongoose.Schema.Types.ObjectId,
+      ref: "User",
+      required: true,
+    },
   },
-  isDefault: {
-    type: Boolean,
-    default: false
-  },
-  
-  // Informations personnelles
-  firstName: {
-    type: String,
-    required: false,
-    trim: true,
-    maxlength: [50, 'Le prénom ne peut pas dépasser 50 caractères']
-  },
-  lastName: {
-    type: String,
-    required: false,
-    trim: true,
-    maxlength: [50, 'Le nom ne peut pas dépasser 50 caractères']
-  },
-  position: {
-    type: String,
-    required: false,
-    trim: true,
-    maxlength: [100, 'Le poste ne peut pas dépasser 100 caractères']
-  },
-  
-  // Informations de contact
-  email: {
-    type: String,
-    required: false,
-    trim: true,
-    lowercase: true,
-    match: [/^[^\s@]+@[^\s@]+\.[^\s@]+$/, 'Format d\'email invalide']
-  },
-  phone: {
-    type: String,
-    trim: true
-  },
-  mobile: {
-    type: String,
-    trim: true
-  },
-  website: {
-    type: String,
-    trim: true
-  },
-  address: {
-    type: String,
-    trim: true
-  },
-  companyName: {
-    type: String,
-    trim: true
-  },
-  
-  // Options d'affichage des icônes
-  showPhoneIcon: {
-    type: Boolean,
-    default: true
-  },
-  showMobileIcon: {
-    type: Boolean,
-    default: true
-  },
-  showEmailIcon: {
-    type: Boolean,
-    default: true
-  },
-  showAddressIcon: {
-    type: Boolean,
-    default: true
-  },
-  showWebsiteIcon: {
-    type: Boolean,
-    default: true
-  },
-  
-  // Couleurs des différents éléments
-  primaryColor: {
-    type: String,
-    default: '#2563eb',
-    match: [/^#([A-Fa-f0-9]{6}|[A-Fa-f0-9]{3})$/, 'Veuillez fournir une couleur hexadécimale valide']
-  },
-  colors: {
-    name: {
-      type: String,
-      default: '#2563eb',
-      match: [/^#([A-Fa-f0-9]{6}|[A-Fa-f0-9]{3})$/, 'Couleur nom invalide']
-    },
-    position: {
-      type: String,
-      default: '#666666',
-      match: [/^#([A-Fa-f0-9]{6}|[A-Fa-f0-9]{3})$/, 'Couleur poste invalide']
-    },
-    company: {
-      type: String,
-      default: '#2563eb',
-      match: [/^#([A-Fa-f0-9]{6}|[A-Fa-f0-9]{3})$/, 'Couleur entreprise invalide']
-    },
-    contact: {
-      type: String,
-      default: '#666666',
-      match: [/^#([A-Fa-f0-9]{6}|[A-Fa-f0-9]{3})$/, 'Couleur contact invalide']
-    },
-    separatorVertical: {
-      type: String,
-      default: '#e0e0e0',
-      match: [/^#([A-Fa-f0-9]{6}|[A-Fa-f0-9]{3})$/, 'Couleur séparateur vertical invalide']
-    },
-    separatorHorizontal: {
-      type: String,
-      default: '#e0e0e0',
-      match: [/^#([A-Fa-f0-9]{6}|[A-Fa-f0-9]{3})$/, 'Couleur séparateur horizontal invalide']
-    }
-  },
-  
-  // Espacement entre prénom et nom (en pixels)
-  nameSpacing: {
-    type: Number,
-    default: 4,
-    min: [0, 'L\'espacement ne peut pas être négatif'],
-    max: [20, 'L\'espacement maximum est de 20px']
-  },
-  
-  // Alignement du nom et prénom (left, center, right)
-  nameAlignment: {
-    type: String,
-    enum: ['left', 'center', 'right'],
-    default: 'left'
-  },
-  
-  // Layout de la signature (vertical ou horizontal)
-  layout: {
-    type: String,
-    enum: ['horizontal', 'vertical'],
-    default: 'horizontal'
-  },
-  
-  // Largeurs des colonnes (en pourcentage)
-  columnWidths: {
-    photo: {
-      type: Number,
-      default: 25,
-      min: [10, 'Largeur minimale de 10%'],
-      max: [90, 'Largeur maximale de 90%']
-    },
-    content: {
-      type: Number,
-      default: 75,
-      min: [10, 'Largeur minimale de 10%'],
-      max: [90, 'Largeur maximale de 90%']
-    }
-  },
-  
-  // Images Cloudflare
-  photo: {
-    type: String,
-    trim: true
-  },
-  photoKey: {
-    type: String,
-    trim: true
-  },
-  logo: {
-    type: String,
-    trim: true
-  },
-  logoKey: {
-    type: String,
-    trim: true
-  },
-  
-  // Taille de l'image de profil (en pixels)
-  imageSize: {
-    type: Number,
-    default: 80,
-    min: [40, 'Taille minimale de 40px'],
-    max: [200, 'Taille maximale de 200px']
-  },
-  
-  // Forme de l'image de profil (round ou square)
-  imageShape: {
-    type: String,
-    enum: ['round', 'square'],
-    default: 'round'
-  },
-  
-  // Épaisseur des séparateurs (en pixels)
-  separatorVerticalWidth: {
-    type: Number,
-    default: 1,
-    min: [0, 'Épaisseur minimale de 0px'],
-    max: [10, 'Épaisseur maximale de 10px']
-  },
-  separatorHorizontalWidth: {
-    type: Number,
-    default: 1,
-    min: [0, 'Épaisseur minimale de 0px'],
-    max: [10, 'Épaisseur maximale de 10px']
-  },
-  
-  // Taille du logo entreprise (en pixels)
-  logoSize: {
-    type: Number,
-    default: 60,
-    min: [20, 'Taille minimale de 20px'],
-    max: [150, 'Taille maximale de 150px']
-  },
-  
-  // Espacements entre les éléments (en pixels)
-  spacings: {
-    global: {
-      type: Number,
-      default: 8,
-      min: [0, 'Espacement minimum de 0px'],
-      max: [50, 'Espacement maximum de 50px']
-    },
-    photoBottom: {
-      type: Number,
-      default: 12,
-      min: [0, 'Espacement minimum de 0px'],
-      max: [50, 'Espacement maximum de 50px']
-    },
-    logoBottom: {
-      type: Number,
-      default: 12,
-      min: [0, 'Espacement minimum de 0px'],
-      max: [50, 'Espacement maximum de 50px']
-    },
-    nameBottom: {
-      type: Number,
-      default: 8,
-      min: [0, 'Espacement minimum de 0px'],
-      max: [50, 'Espacement maximum de 50px']
-    },
-    positionBottom: {
-      type: Number,
-      default: 8,
-      min: [0, 'Espacement minimum de 0px'],
-      max: [50, 'Espacement maximum de 50px']
-    },
-    companyBottom: {
-      type: Number,
-      default: 12,
-      min: [0, 'Espacement minimum de 0px'],
-      max: [50, 'Espacement maximum de 50px']
-    },
-    contactBottom: {
-      type: Number,
-      default: 6,
-      min: [0, 'Espacement minimum de 0px'],
-      max: [50, 'Espacement maximum de 50px']
-    },
-    phoneToMobile: {
-      type: Number,
-      default: 4,
-      min: [0, 'Espacement minimum de 0px'],
-      max: [50, 'Espacement maximum de 50px']
-    },
-    mobileToEmail: {
-      type: Number,
-      default: 4,
-      min: [0, 'Espacement minimum de 0px'],
-      max: [50, 'Espacement maximum de 50px']
-    },
-    emailToWebsite: {
-      type: Number,
-      default: 4,
-      min: [0, 'Espacement minimum de 0px'],
-      max: [50, 'Espacement maximum de 50px']
-    },
-    websiteToAddress: {
-      type: Number,
-      default: 4,
-      min: [0, 'Espacement minimum de 0px'],
-      max: [50, 'Espacement maximum de 50px']
-    },
-    separatorTop: {
-      type: Number,
-      default: 12,
-      min: [0, 'Espacement minimum de 0px'],
-      max: [50, 'Espacement maximum de 50px']
-    },
-    separatorBottom: {
-      type: Number,
-      default: 12,
-      min: [0, 'Espacement minimum de 0px'],
-      max: [50, 'Espacement maximum de 50px']
-    }
-  },
-  
-  // Typographie générale
-  fontFamily: {
-    type: String,
-    default: 'Arial, sans-serif'
-  },
-  fontSize: {
-    name: {
-      type: Number,
-      default: 16,
-      min: [8, 'Taille minimale de 8px'],
-      max: [32, 'Taille maximale de 32px']
-    },
-    position: {
-      type: Number,
-      default: 14,
-      min: [8, 'Taille minimale de 8px'],
-      max: [32, 'Taille maximale de 32px']
-    },
-    contact: {
-      type: Number,
-      default: 12,
-      min: [8, 'Taille minimale de 8px'],
-      max: [32, 'Taille maximale de 32px']
-    }
-  },
-<<<<<<< HEAD
-  // Référence vers l'organisation/workspace (Better Auth)
-  workspaceId: {
-    type: mongoose.Schema.Types.ObjectId,
-    ref: 'Organization',
-    required: true,
-    index: true
-  },
-=======
-  
-  // Utilisateur propriétaire
->>>>>>> ca670a65
-  createdBy: {
-    type: mongoose.Schema.Types.ObjectId,
-    ref: 'User',
-    required: true
+  {
+    timestamps: true,
   }
-}, {
-  timestamps: true
-});
+);
 
 // Index pour améliorer les performances des recherches
 // Index composés workspace + autres champs
-emailSignatureSchema.index({ workspaceId: 1, name: 'text' });
+emailSignatureSchema.index({ workspaceId: 1, name: "text" });
 emailSignatureSchema.index({ workspaceId: 1, createdBy: 1 });
 // Index legacy pour la migration
 emailSignatureSchema.index({ createdBy: 1 });
-<<<<<<< HEAD
-=======
-emailSignatureSchema.index({ signatureName: 'text' });
->>>>>>> ca670a65
+emailSignatureSchema.index({ signatureName: "text" });
 
 // S'assurer qu'il n'y a qu'une seule signature par défaut par utilisateur
-emailSignatureSchema.pre('save', async function(next) {
+emailSignatureSchema.pre("save", async function (next) {
   if (this.isDefault) {
     // Trouver toutes les autres signatures de cet utilisateur et les définir comme non par défaut
     await this.constructor.updateMany(
-      { 
-        createdBy: this.createdBy, 
+      {
+        createdBy: this.createdBy,
         _id: { $ne: this._id },
-        isDefault: true 
+        isDefault: true,
       },
       { isDefault: false }
     );
@@ -375,6 +385,6 @@
   next();
 });
 
-const EmailSignature = mongoose.model('EmailSignature', emailSignatureSchema);
+const EmailSignature = mongoose.model("EmailSignature", emailSignatureSchema);
 
 export default EmailSignature;