import mongoose from "mongoose";
import addressSchema from "./schemas/address.js";
import {
  EMAIL_REGEX,
  PHONE_REGEX,
  SIRET_REGEX,
  VAT_EU_REGEX,
  NAME_REGEX,
  isValidEmail,
  isValidName,
  isValidSIRET,
  isValidVATNumberEU,
} from "../utils/validators.js";

/**
 * Schéma principal du client
 */
const clientSchema = new mongoose.Schema(
  {
    name: {
      type: String,
      required: [true, "Le nom est requis"],
      trim: true,
      validate: {
        validator: function (v) {
          if (this.type === "COMPANY") {
            return (
              v &&
              v.length >= 2 &&
              v.length <= 100 &&
              /^[a-zA-ZÀ-ÿ0-9\s&'"\-.,()]{2,100}$/.test(v)
            );
          } else {
            return (
              v &&
              v.length >= 2 &&
              v.length <= 50 &&
              /^[a-zA-ZÀ-ÿ\s'-]{2,50}$/.test(v)
            );
          }
        },
        message: function (props) {
          if (this.type === "COMPANY") {
            return "Le nom de l'entreprise doit contenir entre 2 et 100 caractères";
          } else {
            return "Le nom doit contenir entre 2 et 50 caractères (lettres, espaces, apostrophes et tirets uniquement)";
          }
        },
      },
    },
    email: {
      type: String,
      required: [true, "L'email est requis"],
      trim: true,
      lowercase: true,
      validate: {
        validator: isValidEmail,
        message: "Veuillez fournir une adresse email valide",
      },
    },
    phone: {
      type: String,
      trim: true,
      validate: {
        validator: function (v) {
          return !v || PHONE_REGEX.test(v);
        },
        message: "Veuillez fournir un numéro de téléphone valide",
      },
    },
    address: {
      type: addressSchema,
      required: true,
    },
    // Indique si l'adresse de livraison est différente de l'adresse de facturation
    hasDifferentShippingAddress: {
      type: Boolean,
      default: false,
    },
    // Adresse de livraison (obligatoire si hasDifferentShippingAddress est true)
    shippingAddress: {
      type: addressSchema,
      // Validation conditionnelle: obligatoire uniquement si hasDifferentShippingAddress est true
      validate: {
        validator: function (v) {
          // Si hasDifferentShippingAddress est true, shippingAddress doit être défini
          return (
            !this.hasDifferentShippingAddress ||
            (v && Object.keys(v).length > 0)
          );
        },
        message:
          "L'adresse de livraison est requise lorsque l'option \"Adresse de livraison différente\" est activée",
      },
    },
    // Type de client: 'INDIVIDUAL' (particulier) ou 'COMPANY' (entreprise)
    type: {
      type: String,
      enum: ["INDIVIDUAL", "COMPANY"],
      default: "COMPANY",
      required: true,
    },
    // Champs spécifiques pour les entreprises
    siret: {
      type: String,
      trim: true,
      validate: {
        validator: function (v) {
          // Pour les entreprises internationales, pas de validation stricte du format
          if (this.isInternational) return true;
          return !v || isValidSIRET(v);
        },
        message: "Le SIREN doit contenir 9 chiffres ou le SIRET 14 chiffres",
      },
    },
    vatNumber: {
      type: String,
      trim: true,
      validate: {
        validator: function (v) {
          // Pour les entreprises internationales, pas de validation stricte
          if (this.isInternational) return true;
          return !v || isValidVATNumberEU(v);
        },
        message: "Format de TVA invalide (ex: FR12345678901)",
      },
    },
    // Indique si l'entreprise est hors France (pas de validation SIRET/TVA stricte)
    isInternational: {
      type: Boolean,
      default: false,
    },
    // Pour les particuliers et entreprises (contact)
    firstName: {
      type: String,
      trim: true,
      validate: {
        validator: function (v) {
          return (
            !v ||
            (v.length >= 2 &&
              v.length <= 50 &&
              /^[a-zA-ZÀ-ÿ\s'-]{2,50}$/.test(v))
          );
        },
        message: function (props) {
          if (this.type === "INDIVIDUAL") {
            return "Le prénom doit contenir entre 2 et 50 caractères (lettres, espaces, apostrophes et tirets uniquement)";
          } else {
            return "Le nom du contact doit contenir entre 2 et 50 caractères (lettres, espaces, apostrophes et tirets uniquement)";
          }
        },
      },
    },
    lastName: {
      type: String,
<<<<<<< HEAD
      enum: ['created', 'updated', 'invoice_created', 'invoice_status_changed', 'quote_created', 'quote_status_changed', 'credit_note_created', 'note_added', 'note_updated', 'note_deleted', 'document_email_sent', 'invoice_reminder_sent'],
      required: true
=======
      trim: true,
      validate: {
        validator: function (v) {
          return (
            !v ||
            (v.length >= 2 &&
              v.length <= 50 &&
              /^[a-zA-ZÀ-ÿ\s'-]{2,50}$/.test(v))
          );
        },
        message:
          "Le nom de famille doit contenir entre 2 et 50 caractères (lettres, espaces, apostrophes et tirets uniquement)",
      },
>>>>>>> 0f8dcbe6
    },
    createdBy: {
      type: mongoose.Schema.Types.ObjectId,
      ref: "User",
      required: true,
    },
    workspaceId: {
      type: mongoose.Schema.Types.ObjectId,
      required: true,
    },
    // Notes ajoutées au client (comme les commentaires dans les tâches kanban)
    notes: [
      {
        id: {
          type: String,
          required: true,
          default: () => new mongoose.Types.ObjectId().toString(),
        },
        content: {
          type: String,
          required: true,
          trim: true,
        },
        userId: {
          type: mongoose.Schema.Types.ObjectId,
          ref: "User",
          required: true,
        },
        userName: String,
        userImage: String,
        createdAt: {
          type: Date,
          default: Date.now,
        },
        updatedAt: {
          type: Date,
          default: Date.now,
        },
      },
    ],
    // Historique d'activité du client
    activity: [
      {
        id: {
          type: String,
          required: true,
          default: () => new mongoose.Types.ObjectId().toString(),
        },
        type: {
          type: String,
          enum: [
            "created",
            "updated",
            "invoice_created",
            "invoice_status_changed",
            "quote_created",
            "quote_status_changed",
            "credit_note_created",
            "note_added",
            "note_updated",
            "note_deleted",
          ],
          required: true,
        },
        description: String,
        field: String,
        oldValue: mongoose.Schema.Types.Mixed,
        newValue: mongoose.Schema.Types.Mixed,
        userId: {
          type: mongoose.Schema.Types.ObjectId,
          ref: "User",
          required: true,
        },
        userName: String,
        userImage: String,
        metadata: {
          documentType: String, // 'invoice', 'quote' ou 'creditNote'
          documentId: String,
          documentNumber: String,
          status: String,
          originalInvoiceNumber: String, // Pour les avoirs
        },
        createdAt: {
          type: Date,
          default: Date.now,
        },
      },
    ],
  },
  {
    timestamps: true,
  }
);

// Index pour améliorer les performances des recherches
clientSchema.index({ createdBy: 1 });
clientSchema.index({ workspaceId: 1 });
clientSchema.index({ email: 1, workspaceId: 1 }, { unique: true });
clientSchema.index({ name: "text" }, { weights: { name: 10 } });

export default mongoose.model("Client", clientSchema);<|MERGE_RESOLUTION|>--- conflicted
+++ resolved
@@ -96,6 +96,8 @@
     // Type de client: 'INDIVIDUAL' (particulier) ou 'COMPANY' (entreprise)
     type: {
       type: String,
+      //  enum: ['created', 'updated', 'invoice_created', 'invoice_status_changed', 'quote_created', 'quote_status_changed', 'credit_note_created', 'note_added', 'note_updated', 'note_deleted', 'document_email_sent', 'invoice_reminder_sent'],
+      // required: true
       enum: ["INDIVIDUAL", "COMPANY"],
       default: "COMPANY",
       required: true,
@@ -154,10 +156,6 @@
     },
     lastName: {
       type: String,
-<<<<<<< HEAD
-      enum: ['created', 'updated', 'invoice_created', 'invoice_status_changed', 'quote_created', 'quote_status_changed', 'credit_note_created', 'note_added', 'note_updated', 'note_deleted', 'document_email_sent', 'invoice_reminder_sent'],
-      required: true
-=======
       trim: true,
       validate: {
         validator: function (v) {
@@ -171,7 +169,6 @@
         message:
           "Le nom de famille doit contenir entre 2 et 50 caractères (lettres, espaces, apostrophes et tirets uniquement)",
       },
->>>>>>> 0f8dcbe6
     },
     createdBy: {
       type: mongoose.Schema.Types.ObjectId,
